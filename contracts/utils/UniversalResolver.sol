--- conflicted
+++ resolved
@@ -594,18 +594,10 @@
     function _checkResolveSingle(Result memory result) internal pure {
         if (!result.success) {
             if (bytes4(result.returnData) == HttpError.selector) {
-<<<<<<< HEAD
-                (, HttpErrorItem[] memory errors) = abi.decode(
-                    result.returnData,
-                    (bytes4, HttpErrorItem[])
-                );
-                revert HttpError(errors);
-=======
                 bytes memory returnData = result.returnData;
                 assembly {
                     revert(add(returnData, 32), mload(returnData))
                 }
->>>>>>> caa15a81
             }
             revert ResolverError(result.returnData);
         }
